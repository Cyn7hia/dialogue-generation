--- conflicted
+++ resolved
@@ -38,14 +38,6 @@
     basename, splitext)
 
 
-<<<<<<< HEAD
-SP1 = '<sp1>'
-SP2 = '<sp2>'
-PAD = '<pad>'
-
-
-=======
->>>>>>> d36a4c49
 def setup_data_args(parser):
     """
     Parses related arguments.
@@ -81,90 +73,6 @@
     return zip_longest(*groups)
 
 
-<<<<<<< HEAD
-def generate_num_elements(iterable, num_elements):
-    """
-    Convenience function for generating `num_elements`
-    from an iterable.
-    """
-    for _, element in zip(range(num_elements), iterable):
-        yield element
-
-
-def hash_data(args):
-    """
-    Creates a unique identifier for the special tokens
-    and tokenzier type.
-    """
-    string = '{}{}'.format(
-        args.max_hist, args.file_size)
-    encoded = string.encode()
-
-    num = int(hashlib.sha1(encoded).hexdigest(), 16)
-
-    return str(num)[-8:]
-
-
-def save_examples(
-        args, content, name, tokenizer, data_dir):
-    """
-    Creates numericalizes examples from a raw data
-    file and serializes them.
-    """
-
-    def generate_examples(dialogs):
-        """
-        Generates id examples from dialogs.
-        """
-        for example in dialogs:
-            if example is None:
-                # reaching the last segment of the last
-                # file so we can break from the loop
-                break
-    
-            yield example 
-
-    # during data preprocessing the history
-    # and target utterances are saved only once
-    dialogs = generate_dialogs(
-        args=args,
-        content=content,
-        tokenizer=tokenizer)
-
-    groups = group_elements(
-        iterable=dialogs,
-        group_size=args.file_size)
-
-    num_examples = 0
-    filenames = []
-
-    for idx, group in enumerate(groups):
-        filename = '{}.{}.pt'.format(name, idx)
-        filename = join(data_dir, filename)
-
-        filenames.append(filename)
-
-        examples = list(generate_examples(group))
-
-        torch.save(group, filename)
-        num_examples += len(examples)
-
-    return filenames, num_examples
-
-
-def generate_dialogs(args, content, tokenizer):
-    """
-    Generates dialogs from the raw dailydialog file.
-    """
-    for dialog in tqdm(
-            content, 
-            desc='transforming dataset',
-            leave=False):
-        yield [tokenizer.encode(u) for u in dialog]
-
-
-def transform_dialog(dialog, special_ids, max_len):
-=======
 def int64_feature(value):
     """
     Creates an int64 feature from integers.
@@ -174,67 +82,20 @@
 
 
 def read_file(data_path):
->>>>>>> d36a4c49
     """
     Reads lines from a file.
     """
-<<<<<<< HEAD
-    sp1_id, sp2_id, eos_id = special_ids
-
-    input_ids, token_type_ids = [], []
-
-    for idx, utr in enumerate(dialog[:-1]):
-        role_id = sp2_id if idx % 2 == 0 else sp1_id
-
-        input_ids.extend(utr + [eos_id])
-        token_type_ids.extend([role_id] * (len(utr) + 1))
-
-    return input_ids, token_type_ids
-=======
     with open(data_path, 'r') as fh:
         for line in fh:
             yield line.strip()
->>>>>>> d36a4c49
 
 
 def generate_lines(file_names):
     """
     Generates lines from the provided files.
     """
-<<<<<<< HEAD
-
-    def __init__(self, filenames):
-        self.filenames = filenames
-
-    def __getitem__(self, idx):
-        filename = self.filenames[idx]
-        dataset = torch.load(filename)
-
-        return dataset 
-
-    def __len__(self):
-        return len(self.filenames)
-
-
-class IndexSampler(Sampler):
-    """
-    Dummy class for sampling indices in range
-    `len(data_source)`. Provides same behavior as
-    `DistributedSampler` in single world environment.
-    """
-
-    def __init__(self, data_source):
-        self.data_source = data_source
-
-    def __iter__(self):
-        return iter(range(len(self.data_source)))
-
-    def __len__(self):
-        return len(self.data_source)
-=======
     for file_name in file_names:
         yield from read_file(file_name)
->>>>>>> d36a4c49
 
 
 def generate_examples(file_names):
@@ -251,180 +112,11 @@
     """
     Transforms the provided split.
     """
-<<<<<<< HEAD
-    special_ids = tokenizer.convert_tokens_to_ids([
-        SP1, SP2, tokenizer.eos_token
-    ])
-
-    # distributed training is used if the local
-    # rank is not the default -1
-    sampler_cls = DistributedSampler if \
-        args.distributed else IndexSampler
-
-    bucket_sampler_cls = create_sampler_cls(
-        sampler_cls=sampler_cls)
-
-    collate_fn = COLLATE[args.model]
-
-    def load_examples():
-=======
     def is_not_none(e):
->>>>>>> d36a4c49
         """
         Helper function to filter nulls.
         """
-<<<<<<< HEAD
-        files = generate_files(filenames)
-
-        for dialogs in files:
-            sampler = bucket_sampler_cls(
-                dialogs, shuffle=shuffle)
-
-            dialog_dataset = dataset_cls(
-                dialogs=dialogs,
-                max_len=args.max_len,
-                special_ids=special_ids)
-
-            example_loader = DataLoader(
-                dialog_dataset,
-                batch_size=args.batch_size,
-                num_workers=1,
-                sampler=sampler,
-                pin_memory=True,
-                collate_fn=collate_fn)
-
-            yield from example_loader
-
-    return load_examples
-
-
-TOKENIZER = {
-    'xlnet-base-cased':     XLNetTokenizer,
-    'xlnet-large-cased':    XLNetTokenizer,
-    'distilgpt2':           GPT2Tokenizer,
-    'gpt2':                 GPT2Tokenizer,
-    'gpt2-medium':          GPT2Tokenizer,
-    'gpt2-large':           GPT2Tokenizer,
-    'gpt2-xl':              GPT2Tokenizer
-}
-
-
-def create_tokenizer(args):
-    """
-    Creates the tokenizer for the model and saves
-    it in the model data directory if it does not exist.
-    """
-    data_dir = join(
-        args.data_dir, args.data, args.model)
-
-    tokenizer_path = join(
-        data_dir, 'special_tokens_map.json')
-
-    assert args.model in TOKENIZER, \
-        'Available tokenizers: {} received `{}`'.format(
-            ', '.join(TOKENIZER), args.model)
-
-    tokenizer_cls = TOKENIZER[args.model]
-
-    if not exists(tokenizer_path):
-        # TODO come up with better naming
-        # for tokenizer `instance`
-        tokenizer = tokenizer_cls.from_pretrained(
-            args.model)
-
-        # adding special tokens
-        # TODO check compatibility with all tokenizers
-        special_tokens = [SP1, SP2]
-        tokenizer.add_special_tokens({
-            'additional_special_tokens': special_tokens})
-
-        if tokenizer.pad_token is None:
-            # GPT2 does not have a pad token
-            tokenizer.add_special_tokens({
-                'pad_token': PAD})
-
-        tokenizer.save_pretrained(data_dir)
-
-    else:
-        tokenizer = tokenizer_cls.from_pretrained(
-            data_dir)
-
-    return tokenizer
-
-
-def create_dataset(args, master_process):
-    """
-    Downloads the dataset, converts it to tokens and 
-    returns iterators over the train and test splits.
-    """
-    data_hash = hash_data(args)
-
-    data_dir = join(
-        args.data_dir, args.data, args.model,
-        data_hash)
-
-    os.makedirs(data_dir, exist_ok=True)
-
-    metadata_path = join(data_dir, 'metadata.json')
-
-    tokenizer = create_tokenizer(args)
-    dataset_cls = create_data_cls(args)
-
-    # only the master process will create the dataset
-    if (not exists(metadata_path) \
-            or args.force_rebuild) and master_process:
-        # if dataset does not exist then create it
-        # downloading and tokenizing the raw files
-        files = dataset_cls.download(args=args)
-
-        train, valid, test = dataset_cls.transform(
-            args=args, 
-            files=files, 
-            tokenizer=tokenizer, 
-            data_dir=data_dir)
-
-        train_files, train_size = train
-        valid_files, valid_size = valid
-        test_files, test_size = test
-
-        # save the location of the files in a metadata
-        # json object and delete the file in case of
-        # interrupt so it wont be left in corrupted state
-        with open(metadata_path, 'w') as fh:
-            try:
-                json.dump({
-                    'train': train,
-                    'valid': valid,
-                    'test': test,
-                    'max_hist': args.max_hist,
-                }, fh)
-            except KeyboardInterrupt:
-                shutil.rmtree(metadata_path)
-
-    with open(metadata_path, 'r') as fh:
-        filenames = json.load(fh)
-
-    train_files, train_size = filenames['train']
-    valid_files, valid_size = filenames['valid']
-    test_files, test_size = filenames['test']
-
-    train_dataset = create_loader(
-        args=args,
-        filenames=train_files,
-        tokenizer=tokenizer,
-        dataset_cls=dataset_cls,
-        shuffle=True)
-
-    max_len = args.max_len
-
-    valid_dataset = create_loader(
-        args=args,
-        filenames=valid_files,
-        tokenizer=tokenizer,
-        dataset_cls=dataset_cls)
-=======
         return e is not None
->>>>>>> d36a4c49
 
     def generate_groups():
         """
@@ -434,26 +126,11 @@
             generate_examples(file_names),
             args.tfrecord_size)
 
-<<<<<<< HEAD
-        def __init__(self, data_source, bucket_size=1000,
-                     shuffle=True):
-            super().__init__(data_source)
-            self.bucket_size = bucket_size
-            self.shuffle = shuffle
-
-            # `data_source` here is the `indices` list
-            # which contains tuples where the last element
-            # is the size of the example
-            self.sorted = sorted(
-                list(super().__iter__()),
-                key=lambda i: len(data_source[i][0]))
-=======
         # pairing groups to unique numbersnand 
         # filtering nulls from zip_longest
         groups = (
             (idx, filter(is_not_none, group))
             for idx, group in enumerate(groups))
->>>>>>> d36a4c49
 
         yield from groups
 
@@ -592,27 +269,9 @@
         type_ids = tf.dtypes.cast(
             example['type_ids'], tf.bool)
 
-<<<<<<< HEAD
-    def __init__(
-            self, dialogs, special_ids, max_len):
-        self.dialogs = dialogs
-        self.max_len = max_len
-        self.special_ids = special_ids
-
-    def __getitem__(self, idx):
-        dialog = self.dialogs[dialog_idx]
-
-        inputs = transform_dialog(
-            history=history,
-            special_ids=self.special_ids,
-            max_len=self.max_len)
-
-        return list(inputs)
-=======
         cond = type_ids if \
             tf.random.uniform(shape=(1, )) > 0.5 else \
             ~type_ids
->>>>>>> d36a4c49
 
         example['type_ids'] = tf.where(
             cond, x=specials.SP1, y=specials.SP2)
